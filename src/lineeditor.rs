--- conflicted
+++ resolved
@@ -1,10 +1,7 @@
-<<<<<<< HEAD
 use super::bookmark::*;
-
-=======
 use itertools::Itertools;
 use unicode_width::*;
->>>>>>> ec1ab922
+
 #[derive(Debug, Clone)]
 pub struct EditorState {
     content: String,
@@ -29,15 +26,12 @@
         }
     }
 
-<<<<<<< HEAD
-    pub fn content_to_bookmark(&self) -> Bookmark { Bookmark::new(self.content.to_owned()) }
+    pub fn content_to_bookmark(&self) -> Bookmark { Bookmark::new(&self.content) }
 
-    pub fn load_bookmark(&mut self, bookmark: Bookmark) {
-        self.content = bookmark.content;
-=======
+    pub fn load_bookmark(&mut self, bookmark: Bookmark) { self.content = bookmark.content; }
+
     pub fn set_content(&mut self, new_content: &str) {
         self.content = new_content.to_owned();
->>>>>>> ec1ab922
         self.cursor_col = self.content.len();
     }
 
@@ -54,6 +48,7 @@
         }
         new_cursor
     }
+
     fn prev_char_index(&self) -> usize {
         if self.cursor_col == 0 {
             return 0;
@@ -63,14 +58,6 @@
             new_cursor -= 1;
         }
         new_cursor
-    }
-
-    fn next_char_index(&self) -> usize {
-        let mut next_cursor = self.cursor_col;
-        while let None = self.content_str().get(next_cursor..next_cursor + 1) {
-            next_cursor += 1;
-        }
-        next_cursor
     }
 
     pub fn apply_event(&mut self, event: EditorEvent) {
